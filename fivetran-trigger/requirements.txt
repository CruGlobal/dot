--- conflicted
+++ resolved
@@ -1,9 +1,5 @@
 # For basic Cloud Run Functions infrastructure
 functions-framework==3.*
-<<<<<<< HEAD
-requests==2.32.2
-=======
 
 # For fivetran api calls
-requests==2.32.3
->>>>>>> 8f03253d
+requests==2.32.2